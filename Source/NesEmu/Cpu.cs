--- conflicted
+++ resolved
@@ -1,19 +1,6 @@
-<<<<<<< HEAD
-﻿using Microsoft.Win32;
-using RenderThing.Bindings.Gl;
 using System.Diagnostics;
-using System.Net;
-=======
-﻿using RenderThing.Bindings.Gl;
-using System.Diagnostics;
->>>>>>> 9743c4f2
 using System.Runtime.CompilerServices;
-using System.Runtime.InteropServices;
-using System.Runtime.Intrinsics.Arm;
-using System.Runtime.Intrinsics.X86;
-using System.Security.Cryptography;
 using System.Text;
-using static System.Runtime.InteropServices.JavaScript.JSType;
 
 namespace NesEmu;
 
@@ -185,7 +172,6 @@
 		new(Instruction.Asl, "ASL", AddressingMode.ZeropageXIndexed, InstructionType.ReadModifyWrite),
 		new(Instruction.IllSlo, "*SLO", AddressingMode.ZeropageXIndexed, InstructionType.ReadModifyWrite),
 		new(Instruction.Clc, "CLC", AddressingMode.Implied, InstructionType.Implied),
-<<<<<<< HEAD
 		new(Instruction.Ora, "ORA", AddressingMode.AbsoluteYIndexed, InstructionType.Read),
 		new(Instruction.Nop, "*NOP", AddressingMode.Implied, InstructionType.Implied),
 		new(Instruction.IllSlo, "*SLO", AddressingMode.AbsoluteYIndexed, InstructionType.ReadModifyWrite),
@@ -193,15 +179,6 @@
 		new(Instruction.Ora, "ORA", AddressingMode.AbsoluteXIndexed, InstructionType.Read),
 		new(Instruction.Asl, "ASL", AddressingMode.AbsoluteXIndexed, InstructionType.ReadModifyWrite),
 		new(Instruction.IllSlo, "*SLO", AddressingMode.AbsoluteXIndexed, InstructionType.ReadModifyWrite),
-=======
-		new(Instruction.Ora, "ORA", AddressingMode.AbsoluteYIndexed),
-		new(Instruction.Nop, "*NOP", AddressingMode.Implied, InstructionType.Implied),
-		new(Instruction.IllSlo, "*SLO", AddressingMode.AbsoluteYIndexed),
-		new(Instruction.Nop, "*NOP", AddressingMode.AbsoluteXIndexed),
-		new(Instruction.Ora, "ORA", AddressingMode.AbsoluteXIndexed),
-		new(Instruction.Asl, "ASL", AddressingMode.AbsoluteXIndexed),
-		new(Instruction.IllSlo, "*SLO", AddressingMode.AbsoluteXIndexed),
->>>>>>> 9743c4f2
 		// 0x20 - 0x2F
 		new(Instruction.Jsr, "JSR", AddressingMode.Absolute, InstructionType.InstJsr),
 		new(Instruction.And, "AND", AddressingMode.XIndexedIndirect),
@@ -229,7 +206,6 @@
 		new(Instruction.Rol, "ROL", AddressingMode.ZeropageXIndexed, InstructionType.ReadModifyWrite),
 		new(Instruction.IllRla, "*RLA", AddressingMode.ZeropageXIndexed, InstructionType.ReadModifyWrite),
 		new(Instruction.Sec, "SEC", AddressingMode.Implied, InstructionType.Implied),
-<<<<<<< HEAD
 		new(Instruction.And, "AND", AddressingMode.AbsoluteYIndexed, InstructionType.Read),
 		new(Instruction.Nop, "*NOP", AddressingMode.Implied, InstructionType.Implied),
 		new(Instruction.IllRla, "*RLA", AddressingMode.AbsoluteYIndexed, InstructionType.ReadModifyWrite),
@@ -237,15 +213,6 @@
 		new(Instruction.And, "AND", AddressingMode.AbsoluteXIndexed, InstructionType.Read),
 		new(Instruction.Rol, "ROL", AddressingMode.AbsoluteXIndexed, InstructionType.ReadModifyWrite),
 		new(Instruction.IllRla, "*RLA", AddressingMode.AbsoluteXIndexed, InstructionType.ReadModifyWrite),
-=======
-		new(Instruction.And, "AND", AddressingMode.AbsoluteYIndexed),
-		new(Instruction.Nop, "*NOP", AddressingMode.Implied, InstructionType.Implied),
-		new(Instruction.IllRla, "*RLA", AddressingMode.AbsoluteYIndexed),
-		new(Instruction.Nop, "*NOP", AddressingMode.AbsoluteXIndexed),
-		new(Instruction.And, "AND", AddressingMode.AbsoluteXIndexed),
-		new(Instruction.Rol, "ROL", AddressingMode.AbsoluteXIndexed),
-		new(Instruction.IllRla, "*RLA", AddressingMode.AbsoluteXIndexed),
->>>>>>> 9743c4f2
 		// 0x40 - 0x4F
 		new(Instruction.Rti, "RTI", AddressingMode.Implied, InstructionType.Stack),
 		new(Instruction.Eor, "EOR", AddressingMode.XIndexedIndirect),
@@ -273,7 +240,6 @@
 		new(Instruction.Lsr, "LSR", AddressingMode.ZeropageXIndexed, InstructionType.ReadModifyWrite),
 		new(Instruction.IllSre, "*SRE", AddressingMode.ZeropageXIndexed, InstructionType.ReadModifyWrite),
 		new(Instruction.Cli, "CLI", AddressingMode.Implied, InstructionType.Implied),
-<<<<<<< HEAD
 		new(Instruction.Eor, "EOR", AddressingMode.AbsoluteYIndexed, InstructionType.Read),
 		new(Instruction.Nop, "*NOP", AddressingMode.Implied, InstructionType.Implied),
 		new(Instruction.IllSre, "*SRE", AddressingMode.AbsoluteYIndexed, InstructionType.ReadModifyWrite),
@@ -281,15 +247,6 @@
 		new(Instruction.Eor, "EOR", AddressingMode.AbsoluteXIndexed, InstructionType.Read),
 		new(Instruction.Lsr, "LSR", AddressingMode.AbsoluteXIndexed, InstructionType.ReadModifyWrite),
 		new(Instruction.IllSre, "*SRE", AddressingMode.AbsoluteXIndexed, InstructionType.ReadModifyWrite),
-=======
-		new(Instruction.Eor, "EOR", AddressingMode.AbsoluteYIndexed),
-		new(Instruction.Nop, "*NOP", AddressingMode.Implied, InstructionType.Implied),
-		new(Instruction.IllSre, "*SRE", AddressingMode.AbsoluteYIndexed),
-		new(Instruction.Nop, "*NOP", AddressingMode.AbsoluteXIndexed),
-		new(Instruction.Eor, "EOR", AddressingMode.AbsoluteXIndexed),
-		new(Instruction.Lsr, "LSR", AddressingMode.AbsoluteXIndexed),
-		new(Instruction.IllSre, "*SRE", AddressingMode.AbsoluteXIndexed),
->>>>>>> 9743c4f2
 		// 0x60 - 0x6F
 		new(Instruction.Rts, "RTS", AddressingMode.Implied, InstructionType.Stack),
 		new(Instruction.Adc, "ADC", AddressingMode.XIndexedIndirect),
@@ -317,7 +274,6 @@
 		new(Instruction.Ror, "ROR", AddressingMode.ZeropageXIndexed, InstructionType.ReadModifyWrite),
 		new(Instruction.IllRra, "*RRA", AddressingMode.ZeropageXIndexed, InstructionType.ReadModifyWrite),
 		new(Instruction.Sei, "SEI", AddressingMode.Implied, InstructionType.Implied),
-<<<<<<< HEAD
 		new(Instruction.Adc, "ADC", AddressingMode.AbsoluteYIndexed, InstructionType.Read),
 		new(Instruction.Nop, "*NOP", AddressingMode.Implied, InstructionType.Implied),
 		new(Instruction.IllRra, "*RRA", AddressingMode.AbsoluteYIndexed, InstructionType.ReadModifyWrite),
@@ -325,15 +281,6 @@
 		new(Instruction.Adc, "ADC", AddressingMode.AbsoluteXIndexed, InstructionType.Read),
 		new(Instruction.Ror, "ROR", AddressingMode.AbsoluteXIndexed, InstructionType.ReadModifyWrite),
 		new(Instruction.IllRra, "*RRA", AddressingMode.AbsoluteXIndexed, InstructionType.ReadModifyWrite),
-=======
-		new(Instruction.Adc, "ADC", AddressingMode.AbsoluteYIndexed),
-		new(Instruction.Nop, "*NOP", AddressingMode.Implied, InstructionType.Implied),
-		new(Instruction.IllRra, "*RRA", AddressingMode.AbsoluteYIndexed),
-		new(Instruction.Nop, "*NOP", AddressingMode.AbsoluteXIndexed),
-		new(Instruction.Adc, "ADC", AddressingMode.AbsoluteXIndexed),
-		new(Instruction.Ror, "ROR", AddressingMode.AbsoluteXIndexed),
-		new(Instruction.IllRra, "*RRA", AddressingMode.AbsoluteXIndexed),
->>>>>>> 9743c4f2
 		// 0x80 - 0x8F
 		new(Instruction.Nop, "*NOP", AddressingMode.Immediate),
 		new(Instruction.Sta, "STA", AddressingMode.XIndexedIndirect),
@@ -361,7 +308,6 @@
 		new(Instruction.Stx, "STX", AddressingMode.ZeropageYIndexed, InstructionType.Write),
 		new(Instruction.IllSax, "*SAX", AddressingMode.ZeropageYIndexed, InstructionType.Write),
 		new(Instruction.Tya, "TYA", AddressingMode.Implied, InstructionType.Implied),
-<<<<<<< HEAD
 		new(Instruction.Sta, "STA", AddressingMode.AbsoluteYIndexed, InstructionType.Write),
 		new(Instruction.Txs, "TXS", AddressingMode.Implied, InstructionType.Implied),
 		new(Instruction.Unknown, "*TAS", AddressingMode.AbsoluteXIndexed, InstructionType.Write),
@@ -369,15 +315,6 @@
 		new(Instruction.Sta, "STA", AddressingMode.AbsoluteXIndexed, InstructionType.Write),
 		new(Instruction.Unknown, "*SHX", AddressingMode.AbsoluteYIndexed, InstructionType.Write),
 		new(Instruction.Unknown, "*SHA", AddressingMode.AbsoluteYIndexed, InstructionType.Write),
-=======
-		new(Instruction.Sta, "STA", AddressingMode.AbsoluteYIndexed),
-		new(Instruction.Txs, "TXS", AddressingMode.Implied, InstructionType.Implied),
-		new(Instruction.Unknown, "*TAS", AddressingMode.AbsoluteXIndexed),
-		new(Instruction.Unknown, "*SHY", AddressingMode.AbsoluteXIndexed),
-		new(Instruction.Sta, "STA", AddressingMode.AbsoluteXIndexed),
-		new(Instruction.Unknown, "*SHX", AddressingMode.AbsoluteYIndexed),
-		new(Instruction.Unknown, "*SHA", AddressingMode.AbsoluteYIndexed),
->>>>>>> 9743c4f2
 		// 0xA0 - 0xAF
 		new(Instruction.Ldy, "LDY", AddressingMode.Immediate),
 		new(Instruction.Lda, "LDA", AddressingMode.XIndexedIndirect),
@@ -405,7 +342,6 @@
 		new(Instruction.Ldx, "LDX", AddressingMode.ZeropageYIndexed, InstructionType.Read),
 		new(Instruction.IllLax, "*LAX", AddressingMode.ZeropageYIndexed, InstructionType.Read),
 		new(Instruction.Clv, "CLV", AddressingMode.Implied, InstructionType.Implied),
-<<<<<<< HEAD
 		new(Instruction.Lda, "LDA", AddressingMode.AbsoluteYIndexed, InstructionType.Read),
 		new(Instruction.Tsx, "TSX", AddressingMode.Implied, InstructionType.Implied),
 		new(Instruction.Unknown, "*LAS", AddressingMode.AbsoluteYIndexed, InstructionType.Read),
@@ -413,15 +349,6 @@
 		new(Instruction.Lda, "LDA", AddressingMode.AbsoluteXIndexed, InstructionType.Read),
 		new(Instruction.Ldx, "LDX", AddressingMode.AbsoluteYIndexed, InstructionType.Read),
 		new(Instruction.IllLax, "*LAX", AddressingMode.AbsoluteYIndexed, InstructionType.Read),
-=======
-		new(Instruction.Lda, "LDA", AddressingMode.AbsoluteYIndexed),
-		new(Instruction.Tsx, "TSX", AddressingMode.Implied, InstructionType.Implied),
-		new(Instruction.Unknown, "*LAS", AddressingMode.AbsoluteYIndexed),
-		new(Instruction.Ldy, "LDY", AddressingMode.AbsoluteXIndexed),
-		new(Instruction.Lda, "LDA", AddressingMode.AbsoluteXIndexed),
-		new(Instruction.Ldx, "LDX", AddressingMode.AbsoluteYIndexed),
-		new(Instruction.IllLax, "*LAX", AddressingMode.AbsoluteYIndexed),
->>>>>>> 9743c4f2
 		// 0xC0 - 0xCF
 		new(Instruction.Cpy, "CPY", AddressingMode.Immediate),
 		new(Instruction.Cmp, "CMP", AddressingMode.XIndexedIndirect),
@@ -449,7 +376,6 @@
 		new(Instruction.Dec, "DEC", AddressingMode.ZeropageXIndexed, InstructionType.ReadModifyWrite),
 		new(Instruction.IllDcp, "*DCP", AddressingMode.ZeropageXIndexed, InstructionType.ReadModifyWrite),
 		new(Instruction.Cld, "CLD", AddressingMode.Implied, InstructionType.Implied),
-<<<<<<< HEAD
 		new(Instruction.Cmp, "CMP", AddressingMode.AbsoluteYIndexed, InstructionType.Read),
 		new(Instruction.Nop, "*NOP", AddressingMode.Implied, InstructionType.Implied),
 		new(Instruction.IllDcp, "*DCP", AddressingMode.AbsoluteYIndexed, InstructionType.ReadModifyWrite),
@@ -457,15 +383,6 @@
 		new(Instruction.Cmp, "CMP", AddressingMode.AbsoluteXIndexed, InstructionType.Read),
 		new(Instruction.Dec, "DEC", AddressingMode.AbsoluteXIndexed, InstructionType.ReadModifyWrite),
 		new(Instruction.IllDcp, "*DCP", AddressingMode.AbsoluteXIndexed, InstructionType.ReadModifyWrite),
-=======
-		new(Instruction.Cmp, "CMP", AddressingMode.AbsoluteYIndexed),
-		new(Instruction.Nop, "*NOP", AddressingMode.Implied, InstructionType.Implied),
-		new(Instruction.IllDcp, "*DCP", AddressingMode.AbsoluteYIndexed),
-		new(Instruction.Nop, "*NOP", AddressingMode.AbsoluteXIndexed),
-		new(Instruction.Cmp, "CMP", AddressingMode.AbsoluteXIndexed),
-		new(Instruction.Dec, "DEC", AddressingMode.AbsoluteXIndexed),
-		new(Instruction.IllDcp, "*DCP", AddressingMode.AbsoluteXIndexed),
->>>>>>> 9743c4f2
 		// 0xE0 - 0xEF
 		new(Instruction.Cpx, "CPX", AddressingMode.Immediate),
 		new(Instruction.Sbc, "SBC", AddressingMode.XIndexedIndirect),
@@ -493,7 +410,6 @@
 		new(Instruction.Inc, "INC", AddressingMode.ZeropageXIndexed, InstructionType.ReadModifyWrite),
 		new(Instruction.IllIsc, "*ISC", AddressingMode.ZeropageXIndexed, InstructionType.ReadModifyWrite),
 		new(Instruction.Sed, "SED", AddressingMode.Implied, InstructionType.Implied),
-<<<<<<< HEAD
 		new(Instruction.Sbc, "SBC", AddressingMode.AbsoluteYIndexed, InstructionType.Read),
 		new(Instruction.Nop, "*NOP", AddressingMode.Implied, InstructionType.Implied),
 		new(Instruction.IllIsc, "*ISC", AddressingMode.AbsoluteYIndexed, InstructionType.ReadModifyWrite),
@@ -501,15 +417,6 @@
 		new(Instruction.Sbc, "SBC", AddressingMode.AbsoluteXIndexed, InstructionType.Read),
 		new(Instruction.Inc, "INC", AddressingMode.AbsoluteXIndexed, InstructionType.ReadModifyWrite),
 		new(Instruction.IllIsc, "*ISC", AddressingMode.AbsoluteXIndexed, InstructionType.ReadModifyWrite)
-=======
-		new(Instruction.Sbc, "SBC", AddressingMode.AbsoluteYIndexed),
-		new(Instruction.Nop, "*NOP", AddressingMode.Implied, InstructionType.Implied),
-		new(Instruction.IllIsc, "*ISC", AddressingMode.AbsoluteYIndexed),
-		new(Instruction.Nop, "*NOP", AddressingMode.AbsoluteXIndexed),
-		new(Instruction.Sbc, "SBC", AddressingMode.AbsoluteXIndexed),
-		new(Instruction.Inc, "INC", AddressingMode.AbsoluteXIndexed),
-		new(Instruction.IllIsc, "*ISC", AddressingMode.AbsoluteXIndexed)
->>>>>>> 9743c4f2
 	];
 
 	#endregion
@@ -617,11 +524,7 @@
 	private byte FetchByte() => ReadByte(_regPc++);
 
 	[MethodImpl(MethodImplOptions.AggressiveInlining)]
-<<<<<<< HEAD
 	private void PushByte(byte value)
-=======
-	private void PushByteOld(byte value)
->>>>>>> 9743c4f2
 	{
 		WriteByte(RegSp, value);
 		_regSpLo--;
@@ -631,47 +534,6 @@
 	{
 		switch (CurrentAddressingMode)
 		{
-<<<<<<< HEAD
-=======
-			case AddressingMode.AbsoluteXIndexed: // 1 added cycle
-				{
-					switch (_fetchStep)
-					{
-						case 0:
-							_fetchLow = FetchByte();
-							_fetchStep++;
-							return false;
-						case 1:
-							_fetchHigh = FetchByte();
-							_fetchedAddress = (ushort)((_fetchHigh << 8) | _fetchLow);
-							_pageBoundaryCrossed = (_fetchedAddress & 0xFF00) != ((_fetchedAddress + _regX) & 0xFF00);
-							_fetchedAddress += _regX;
-							_fetchStep = 0;
-							return true;
-						default:
-							throw new UnreachableException();
-					}
-				}
-			case AddressingMode.AbsoluteYIndexed: // 1 added cycle
-				{
-					switch (_fetchStep)
-					{
-						case 0:
-							_fetchLow = FetchByte();
-							_fetchStep++;
-							return false;
-						case 1:
-							_fetchHigh = FetchByte();
-							_fetchedAddress = (ushort)((_fetchHigh << 8) | _fetchLow);
-							_pageBoundaryCrossed = (_fetchedAddress & 0xFF00) != ((_fetchedAddress + _regY) & 0xFF00);
-							_fetchedAddress += _regY;
-							_fetchStep = 0;
-							return true;
-						default:
-							throw new UnreachableException();
-					}
-				}
->>>>>>> 9743c4f2
 			case AddressingMode.Indirect: // 3 added cycles
 				{
 					switch (_fetchStep)
@@ -806,9 +668,9 @@
 			if (_nmi)
 			{
 				_nmi = false;
-				PushByteOld((byte)(_regPc >> 8));
-				PushByteOld((byte)(_regPc & 0xFF));
-				PushByteOld(RegStatus);
+				PushByte((byte)(_regPc >> 8));
+				PushByte((byte)(_regPc & 0xFF));
+				PushByte(RegStatus);
 				_fetchLow = ReadByte(0xFFFA);
 				_fetchHigh = ReadByte(0xFFFB);
 				_regPc = (ushort)((_fetchHigh << 8) | _fetchLow);
@@ -839,11 +701,8 @@
 			case AddressingMode.Zeropage: ExecuteAddrZeropage(); break;
 			case AddressingMode.ZeropageXIndexed: ExecuteAddrZeropageIndexed(); break;
 			case AddressingMode.ZeropageYIndexed: ExecuteAddrZeropageIndexed(); break;
-<<<<<<< HEAD
 			case AddressingMode.AbsoluteXIndexed: ExecuteAddrAbsoluteIndexed(); break;
 			case AddressingMode.AbsoluteYIndexed: ExecuteAddrAbsoluteIndexed(); break;
-=======
->>>>>>> 9743c4f2
 			default:
 				switch (CurrentInstruction)
 				{
@@ -915,7 +774,6 @@
 					case Instruction.Ror: ExecuteOpRor(ref _regA); break;
 					default: throw new UnreachableException();
 				}
-<<<<<<< HEAD
 				_step = 0;
 				break;
 		}
@@ -969,42 +827,19 @@
 					case Instruction.Tya: ExecuteOpTya(); break;
 					default: throw new UnreachableException();
 				}
-=======
->>>>>>> 9743c4f2
-				_step = 0;
-				break;
-		}
-	}
-
-	[MethodImpl(MethodImplOptions.AggressiveInlining)]
-<<<<<<< HEAD
+				_step = 0;
+				break;
+		}
+	}
+
+	[MethodImpl(MethodImplOptions.AggressiveInlining)]
 	private void ExecuteAddrImmediate()
-=======
-	private void ExecuteAddrImplied()
->>>>>>> 9743c4f2
-	{
-		if (CurrentInstructionType == InstructionType.Stack)
-		{
-			switch (CurrentInstruction)
-			{
-				case Instruction.Brk: ExecuteInstBrk(); break;
-				case Instruction.Rti: ExecuteInstRti(); break;
-				case Instruction.Rts: ExecuteInstRts(); break;
-				case Instruction.Pha: ExecuteInstPha(); break;
-				case Instruction.Php: ExecuteInstPhp(); break;
-				case Instruction.Pla: ExecuteInstPla(); break;
-				case Instruction.Plp: ExecuteInstPlp(); break;
-				default: throw new UnreachableException();
-			}
-			return;
-		}
-
+	{
 		switch (_step)
 		{
 			case 0: // fetch opcode, increment PC
 				_step++;
 				break;
-<<<<<<< HEAD
 			case 1: // fetch value, increment PC
 				{
 					var value = FetchByte();
@@ -1395,47 +1230,17 @@
 						_step = 0;
 						break;
 				}
-=======
-			case 1: // read next instruction byte (and throw it away)
-				ReadByte(_regPc);
-				switch (CurrentInstruction)
-				{
-					case Instruction.Clc: ExecuteOpClc(); break;
-					case Instruction.Cld: ExecuteOpCld(); break;
-					case Instruction.Cli: ExecuteOpCli(); break;
-					case Instruction.Clv: ExecuteOpClv(); break;
-					case Instruction.Dex: ExecuteOpDex(); break;
-					case Instruction.Dey: ExecuteOpDey(); break;
-					case Instruction.Inx: ExecuteOpInx(); break;
-					case Instruction.Iny: ExecuteOpIny(); break;
-					case Instruction.Nop: break;
-					case Instruction.Sec: ExecuteOpSec(); break;
-					case Instruction.Sed: ExecuteOpSed(); break;
-					case Instruction.Sei: ExecuteOpSei(); break;
-					case Instruction.Tax: ExecuteOpTax(); break;
-					case Instruction.Tay: ExecuteOpTay(); break;
-					case Instruction.Tsx: ExecuteOpTsx(); break;
-					case Instruction.Txa: ExecuteOpTxa(); break;
-					case Instruction.Txs: ExecuteOpTxs(); break;
-					case Instruction.Tya: ExecuteOpTya(); break;
-					default: throw new UnreachableException();
-				}
-				_step = 0;
->>>>>>> 9743c4f2
-				break;
-		}
-	}
-
-	[MethodImpl(MethodImplOptions.AggressiveInlining)]
-<<<<<<< HEAD
+				break;
+			default:
+				throw new UnreachableException();
+		}
+	}
+
+	[MethodImpl(MethodImplOptions.AggressiveInlining)]
 	private void ExecuteAddrAbsoluteIndexed()
-=======
-	private void ExecuteAddrImmediate()
->>>>>>> 9743c4f2
 	{
 		var index = CurrentAddressingMode switch
 		{
-<<<<<<< HEAD
 			AddressingMode.AbsoluteXIndexed => _regX,
 			AddressingMode.AbsoluteYIndexed => _regY,
 			_ => throw new UnreachableException()
@@ -1499,58 +1304,10 @@
 							case Instruction.IllLax: ExecuteOpIllLax(value); break;
 								// TODO: case Instruction.IllShs: ExecuteOpShs(value); break;
 						}
-=======
-			case 0: // fetch opcode, increment PC
-				_step++;
-				break;
-			case 1: // fetch value, increment PC
-				{
-					var value = FetchByte();
-					switch (CurrentInstruction)
-					{
-						case Instruction.Adc: ExecuteOpAdc(value); break;
-						case Instruction.And: ExecuteOpAnd(value); break;
-						case Instruction.Cmp: ExecuteOpCmp(value); break;
-						case Instruction.Cpx: ExecuteOpCpx(value); break;
-						case Instruction.Cpy: ExecuteOpCpy(value); break;
-						case Instruction.Eor: ExecuteOpEor(value); break;
-						case Instruction.Lda: ExecuteOpLda(value); break;
-						case Instruction.Ldx: ExecuteOpLdx(value); break;
-						case Instruction.Ldy: ExecuteOpLdy(value); break;
-						case Instruction.Nop: break;
-						case Instruction.Ora: ExecuteOpOra(value); break;
-						case Instruction.Sbc: ExecuteOpSbc(value); break;
-						default: throw new UnreachableException();
-					}
-					_step = 0;
-					break;
-				}
-		}
-	}
-
-	[MethodImpl(MethodImplOptions.AggressiveInlining)]
-	private void ExecuteAddrAbsolute()
-	{
-		switch (CurrentInstructionType)
-		{
-			case InstructionType.InstJmp:
-				switch (_step)
-				{
-					case 0: // fetch opcode, increment PC
-						_step++;
-						break;
-					case 1: // fetch low address byte, increment PC
-						_fetchLow = FetchByte();
-						_step++;
-						break;
-					case 2: // copy low address byte to PCL, fetch high address byte to PCH
-						_regPc = (ushort)((FetchByte() << 8) | _fetchLow);
->>>>>>> 9743c4f2
 						_step = 0;
 						break;
 				}
 				break;
-<<<<<<< HEAD
 			case InstructionType.ReadModifyWrite:
 				switch (_step)
 				{
@@ -1608,12 +1365,6 @@
 				}
 				break;
 			case InstructionType.Write:
-=======
-			case InstructionType.InstJsr:
-				ExecuteInstJsr();
-				break;
-			case InstructionType.Read:
->>>>>>> 9743c4f2
 				switch (_step)
 				{
 					case 0: // fetch opcode, increment PC
@@ -1623,7 +1374,6 @@
 						_fetchLow = FetchByte();
 						_step++;
 						break;
-<<<<<<< HEAD
 					case 2: // fetch high byte of address, add index register to low address byte, increment PC
 						_fetchHigh = FetchByte();
 						var oldLow = _fetchLow;
@@ -1650,37 +1400,11 @@
 								// TODO: case Instruction.IllSha: WriteByte(_fetchedAddress, ExecuteOpIllSha()); break;
 								// TODO: case Instruction.IllShx: WriteByte(_fetchedAddress, ExecuteOpIllShx()); break;
 								// TODO: case Instruction.IllShy: WriteByte(_fetchedAddress, ExecuteOpIllShy()); break;
-=======
-					case 2: // fetch high byte of address, increment PC
-						_fetchHigh = FetchByte();
-						_step++;
-						break;
-					case 3: // read from effective address
-						_fetchedAddress = (ushort)((_fetchHigh << 8) | _fetchLow);
-						var value = ReadByte(_fetchedAddress);
-						switch (CurrentInstruction)
-						{
-							case Instruction.Adc: ExecuteOpAdc(value); break;
-							case Instruction.And: ExecuteOpAnd(value); break;
-							case Instruction.Bit: ExecuteOpBit(value); break;
-							case Instruction.Cmp: ExecuteOpCmp(value); break;
-							case Instruction.Cpx: ExecuteOpCpx(value); break;
-							case Instruction.Cpy: ExecuteOpCpy(value); break;
-							case Instruction.Eor: ExecuteOpEor(value); break;
-							case Instruction.Lda: ExecuteOpLda(value); break;
-							case Instruction.Ldx: ExecuteOpLdx(value); break;
-							case Instruction.Ldy: ExecuteOpLdy(value); break;
-							case Instruction.Nop: break;
-							case Instruction.Ora: ExecuteOpOra(value); break;
-							case Instruction.Sbc: ExecuteOpSbc(value); break;
-							case Instruction.IllLax: ExecuteOpIllLax(value); break;
->>>>>>> 9743c4f2
 						}
 						_step = 0;
 						break;
 				}
 				break;
-<<<<<<< HEAD
 			default:
 				throw new UnreachableException();
 		}
@@ -2472,162 +2196,35 @@
 				WriteMemoryOperand();
 
 				_step = 0;
-=======
-			case InstructionType.ReadModifyWrite:
-				switch (_step)
-				{
-					case 0: // fetch opcode, increment PC
-						_step++;
-						break;
-					case 1: // fetch low byte of address, increment PC
-						_fetchLow = FetchByte();
-						_step++;
-						break;
-					case 2: // fetch high byte of address, increment PC
-						_fetchHigh = FetchByte();
-						_step++;
-						break;
-					case 3: // read from effective address
-						_fetchedAddress = (ushort)((_fetchHigh << 8) | _fetchLow);
-						_fetchOperand = ReadByte(_fetchedAddress);
-						_step++;
-						break;
-					case 4: // write the value back to effective address, and do the operation on it
-						WriteByte(_fetchedAddress, _fetchOperand);
-						switch (CurrentInstruction)
-						{
-							case Instruction.Asl: ExecuteOpAsl(ref _fetchOperand); break;
-							case Instruction.Dec: ExecuteOpDec(ref _fetchOperand); break;
-							case Instruction.Inc: ExecuteOpInc(ref _fetchOperand); break;
-							case Instruction.Lsr: ExecuteOpLsr(ref _fetchOperand); break;
-							case Instruction.Rol: ExecuteOpRol(ref _fetchOperand); break;
-							case Instruction.Ror: ExecuteOpRor(ref _fetchOperand); break;
-							case Instruction.IllDcp: ExecuteOpIllDcp(ref _fetchOperand); break;
-							case Instruction.IllIsc: ExecuteOpIllIsc(ref _fetchOperand); break;
-							case Instruction.IllRla: ExecuteOpIllRla(ref _fetchOperand); break;
-							case Instruction.IllRra: ExecuteOpIllRra(ref _fetchOperand); break;
-							case Instruction.IllSlo: ExecuteOpIllSlo(ref _fetchOperand); break;
-							case Instruction.IllSre: ExecuteOpIllSre(ref _fetchOperand); break;
-						}
-						_step++;
-						break;
-					case 5: // write the new value to effective address
-						WriteByte(_fetchedAddress, _fetchOperand);
-						_step = 0;
-						break;
-				}
-				break;
-			case InstructionType.Write:
-				switch (_step)
-				{
-					case 0: // fetch opcode, increment PC
-						_step++;
-						break;
-					case 1: // fetch low byte of address, increment PC
-						_fetchLow = FetchByte();
-						_step++;
-						break;
-					case 2: // fetch high byte of address, increment PC
-						_fetchHigh = FetchByte();
-						_step++;
-						break;
-					case 3: // write register to effective address
-						_fetchedAddress = (ushort)((_fetchHigh << 8) | _fetchLow);
-						switch (CurrentInstruction)
-						{
-							case Instruction.Sta: WriteByte(_fetchedAddress, ExecuteOpSta()); break;
-							case Instruction.Stx: WriteByte(_fetchedAddress, ExecuteOpStx()); break;
-							case Instruction.Sty: WriteByte(_fetchedAddress, ExecuteOpSty()); break;
-							case Instruction.IllSax: WriteByte(_fetchedAddress, ExecuteOpIllSax()); break;
-						}
-						_step = 0;
-						break;
-				}
->>>>>>> 9743c4f2
-				break;
-			default:
-				throw new UnreachableException();
-		}
-	}
-
-	[MethodImpl(MethodImplOptions.AggressiveInlining)]
-	private void ExecuteAddrZeropage()
-	{
-		switch (CurrentInstructionType)
-		{
-			case InstructionType.Read:
-				switch (_step)
-				{
-					case 0: // fetch opcode, increment PC
-						_step++;
-						break;
-					case 1: // fetch address, increment PC
-						_fetchedAddress = FetchByte();
-						_step++;
-						break;
-					case 2: // read from effective address
-						var value = ReadByte(_fetchedAddress);
-						switch (CurrentInstruction)
-						{
-							case Instruction.Adc: ExecuteOpAdc(value); break;
-							case Instruction.And: ExecuteOpAnd(value); break;
-							case Instruction.Bit: ExecuteOpBit(value); break;
-							case Instruction.Cmp: ExecuteOpCmp(value); break;
-							case Instruction.Cpx: ExecuteOpCpx(value); break;
-							case Instruction.Cpy: ExecuteOpCpy(value); break;
-							case Instruction.Eor: ExecuteOpEor(value); break;
-							case Instruction.Lda: ExecuteOpLda(value); break;
-							case Instruction.Ldx: ExecuteOpLdx(value); break;
-							case Instruction.Ldy: ExecuteOpLdy(value); break;
-							case Instruction.Nop: break;
-							case Instruction.Ora: ExecuteOpOra(value); break;
-							case Instruction.Sbc: ExecuteOpSbc(value); break;
-							case Instruction.IllLax: ExecuteOpIllLax(value); break;
-						}
-						_step = 0;
-						break;
-				}
-				break;
-			case InstructionType.ReadModifyWrite:
-				switch (_step)
-				{
-					case 0: // fetch opcode, increment PC
-						_step++;
-						break;
-					case 1: // fetch address, increment PC
-						_fetchedAddress = FetchByte();
-						_step++;
-						break;
-					case 2: // read from effective address
-						_fetchOperand = ReadByte(_fetchedAddress);
-						_step++;
-						break;
-					case 3: // write the value back to effective address, and do the operation on it
-						WriteByte(_fetchedAddress, _fetchOperand);
-						switch (CurrentInstruction)
-						{
-							case Instruction.Asl: ExecuteOpAsl(ref _fetchOperand); break;
-							case Instruction.Dec: ExecuteOpDec(ref _fetchOperand); break;
-							case Instruction.Inc: ExecuteOpInc(ref _fetchOperand); break;
-							case Instruction.Lsr: ExecuteOpLsr(ref _fetchOperand); break;
-							case Instruction.Rol: ExecuteOpRol(ref _fetchOperand); break;
-							case Instruction.Ror: ExecuteOpRor(ref _fetchOperand); break;
-							case Instruction.IllDcp: ExecuteOpIllDcp(ref _fetchOperand); break;
-							case Instruction.IllIsc: ExecuteOpIllIsc(ref _fetchOperand); break;
-							case Instruction.IllRla: ExecuteOpIllRla(ref _fetchOperand); break;
-							case Instruction.IllRra: ExecuteOpIllRra(ref _fetchOperand); break;
-							case Instruction.IllSlo: ExecuteOpIllSlo(ref _fetchOperand); break;
-							case Instruction.IllSre: ExecuteOpIllSre(ref _fetchOperand); break;
-						}
-						_step++;
-						break;
-					case 4: // write the new value to effective address
-						WriteByte(_fetchedAddress, _fetchOperand);
-						_step = 0;
-						break;
-				}
-				break;
-<<<<<<< HEAD
+				break;
+			default:
+				throw new UnreachableException();
+		}
+	}
+
+	[MethodImpl(MethodImplOptions.AggressiveInlining)]
+	private void ExecuteInstBcc() => ExecuteConditionalBranch(!_flagCarry);
+
+	[MethodImpl(MethodImplOptions.AggressiveInlining)]
+	private void ExecuteInstBcs() => ExecuteConditionalBranch(_flagCarry);
+
+	[MethodImpl(MethodImplOptions.AggressiveInlining)]
+	private void ExecuteInstBeq() => ExecuteConditionalBranch(_flagZero);
+
+	[MethodImpl(MethodImplOptions.AggressiveInlining)]
+	private void ExecuteInstBit()
+	{
+		switch (_step)
+		{
+			case 0: // Fetch opcode
+				_step++;
+				break;
+			case 1: // Fetch address
+				if (!FetchAddress())
+					break;
+
+				_step++;
+				break;
 			case 2:
 				ReadMemoryOperand();
 
@@ -2636,166 +2233,22 @@
 				_flagOverflow = ((_fetchOperand >> 6) & 1) != 0;
 
 				_step = 0;
-=======
-			case InstructionType.Write:
-				switch (_step)
-				{
-					case 0: // fetch opcode, increment PC
-						_step++;
-						break;
-					case 1: // fetch address, increment PC
-						_fetchedAddress = FetchByte();
-						_step++;
-						break;
-					case 2: // write register to effective address
-						switch (CurrentInstruction)
-						{
-							case Instruction.Sta: WriteByte(_fetchedAddress, ExecuteOpSta()); break;
-							case Instruction.Stx: WriteByte(_fetchedAddress, ExecuteOpStx()); break;
-							case Instruction.Sty: WriteByte(_fetchedAddress, ExecuteOpSty()); break;
-							case Instruction.IllSax: WriteByte(_fetchedAddress, ExecuteOpIllSax()); break;
-						}
-						_step = 0;
-						break;
-				}
->>>>>>> 9743c4f2
-				break;
-		}
-	}
-
-	[MethodImpl(MethodImplOptions.AggressiveInlining)]
-	private void ExecuteAddrZeropageIndexed()
-	{
-		var index = CurrentAddressingMode switch
-		{
-			AddressingMode.ZeropageXIndexed => _regX,
-			AddressingMode.ZeropageYIndexed => _regY,
-			_ => throw new UnreachableException()
-		};
-
-		switch (CurrentInstructionType)
-		{
-			case InstructionType.Read:
-				switch (_step)
-				{
-					case 0: // fetch opcode, increment PC
-						_step++;
-						break;
-					case 1: // fetch address, increment PC
-						_fetchedAddress = FetchByte();
-						_step++;
-						break;
-					case 2: // read from address, add index register to it
-						ReadByte(_fetchedAddress);
-						_fetchedAddress += index;
-						_fetchedAddress &= 0xFF;
-						_step++;
-						break;
-					case 3: // read from effective address
-						var value = ReadByte(_fetchedAddress);
-						switch (CurrentInstruction)
-						{
-							case Instruction.Adc: ExecuteOpAdc(value); break;
-							case Instruction.And: ExecuteOpAnd(value); break;
-							case Instruction.Bit: ExecuteOpBit(value); break;
-							case Instruction.Cmp: ExecuteOpCmp(value); break;
-							case Instruction.Cpx: ExecuteOpCpx(value); break;
-							case Instruction.Cpy: ExecuteOpCpy(value); break;
-							case Instruction.Eor: ExecuteOpEor(value); break;
-							case Instruction.Lda: ExecuteOpLda(value); break;
-							case Instruction.Ldx: ExecuteOpLdx(value); break;
-							case Instruction.Ldy: ExecuteOpLdy(value); break;
-							case Instruction.Nop: break;
-							case Instruction.Ora: ExecuteOpOra(value); break;
-							case Instruction.Sbc: ExecuteOpSbc(value); break;
-							case Instruction.IllLax: ExecuteOpIllLax(value); break;
-						}
-						_step = 0;
-						break;
-				}
-				break;
-			case InstructionType.ReadModifyWrite:
-				switch (_step)
-				{
-					case 0: // fetch opcode, increment PC
-						_step++;
-						break;
-					case 1: // fetch address, increment PC
-						_fetchedAddress = FetchByte();
-						_step++;
-						break;
-					case 2: // read from address, add index register X to it
-						ReadByte(_fetchedAddress);
-						_fetchedAddress += _regX;
-						_fetchedAddress &= 0xFF;
-						_step++;
-						break;
-					case 3: // read from effective address
-						_fetchOperand = ReadByte(_fetchedAddress);
-						_step++;
-						break;
-					case 4: // write the value back to effective address, and do the operation on it
-						WriteByte(_fetchedAddress, _fetchOperand);
-						switch (CurrentInstruction)
-						{
-							case Instruction.Asl: ExecuteOpAsl(ref _fetchOperand); break;
-							case Instruction.Dec: ExecuteOpDec(ref _fetchOperand); break;
-							case Instruction.Inc: ExecuteOpInc(ref _fetchOperand); break;
-							case Instruction.Lsr: ExecuteOpLsr(ref _fetchOperand); break;
-							case Instruction.Rol: ExecuteOpRol(ref _fetchOperand); break;
-							case Instruction.Ror: ExecuteOpRor(ref _fetchOperand); break;
-							case Instruction.IllDcp: ExecuteOpIllDcp(ref _fetchOperand); break;
-							case Instruction.IllIsc: ExecuteOpIllIsc(ref _fetchOperand); break;
-							case Instruction.IllRla: ExecuteOpIllRla(ref _fetchOperand); break;
-							case Instruction.IllRra: ExecuteOpIllRra(ref _fetchOperand); break;
-							case Instruction.IllSlo: ExecuteOpIllSlo(ref _fetchOperand); break;
-							case Instruction.IllSre: ExecuteOpIllSre(ref _fetchOperand); break;
-						}
-						_step++;
-						break;
-					case 5: // write the new value to effective address
-						WriteByte(_fetchedAddress, _fetchOperand);
-						_step = 0;
-						break;
-				}
-				break;
-			case InstructionType.Write:
-				switch (_step)
-				{
-					case 0: // fetch opcode, increment PC
-						_step++;
-						break;
-					case 1: // fetch address, increment PC
-						_fetchedAddress = FetchByte();
-						_step++;
-						break;
-					case 2: // read from address, add index register to it
-						ReadByte(_fetchedAddress);
-						_fetchedAddress += index;
-						_fetchedAddress &= 0xFF;
-						_step++;
-						break;
-					case 3: // write to effective address
-						switch (CurrentInstruction)
-						{
-							case Instruction.Sta: WriteByte(_fetchedAddress, ExecuteOpSta()); break;
-							case Instruction.Stx: WriteByte(_fetchedAddress, ExecuteOpStx()); break;
-							case Instruction.Sty: WriteByte(_fetchedAddress, ExecuteOpSty()); break;
-							case Instruction.IllSax: WriteByte(_fetchedAddress, ExecuteOpIllSax()); break;
-						}
-						_step = 0;
-						break;
-				}
-				break;
-		}
-	}
-
-	#endregion
-
-	#region Special instructions
-
-	[MethodImpl(MethodImplOptions.AggressiveInlining)]
-<<<<<<< HEAD
+				break;
+			default:
+				throw new UnreachableException();
+		}
+	}
+
+	[MethodImpl(MethodImplOptions.AggressiveInlining)]
+	private void ExecuteInstBmi() => ExecuteConditionalBranch(_flagNegative);
+
+	[MethodImpl(MethodImplOptions.AggressiveInlining)]
+	private void ExecuteInstBne() => ExecuteConditionalBranch(!_flagZero);
+
+	[MethodImpl(MethodImplOptions.AggressiveInlining)]
+	private void ExecuteInstBpl() => ExecuteConditionalBranch(!_flagNegative);
+
+	[MethodImpl(MethodImplOptions.AggressiveInlining)]
 	private void ExecuteInstBvc() => ExecuteConditionalBranch(!_flagOverflow);
 
 	[MethodImpl(MethodImplOptions.AggressiveInlining)]
@@ -2803,60 +2256,12 @@
 
 	[MethodImpl(MethodImplOptions.AggressiveInlining)]
 	private void ExecuteInstCmp()
-=======
-	private void ExecuteInstBrk()
-	{
-		switch (_step)
-		{
-			case 0: // fetch opcode, increment PC
-				_step++;
-				break;
-			case 1: // read next instruction byte (and throw it away), increment PC
-				FetchByte();
-				_step++;
-				break;
-			case 2: // push PCH on stack, decrement S
-				WriteByte(RegSp, (byte)((_regPc + 2) >> 8));
-				_regSpLo--;
-				_step++;
-				break;
-			case 3: // push PCL on stack, decrement S
-				WriteByte(RegSp, (byte)((_regPc + 2) & 0xFF));
-				_regSpLo--;
-				_step++;
-				break;
-			case 4: // push P on stack (with B flag set), decrement S
-				_flagB = true;
-				WriteByte(RegSp, RegStatus);
-				_regSpLo--;
-				_flagB = false;
-				_step++;
-				break;
-			case 5: // fetch PCL
-				_fetchLow = ReadByte(0xFFFE);
-				_step++;
-				break;
-			case 6: // fetch PCH
-				_fetchHigh = ReadByte(0xFFFF);
-				_regPc = (ushort)((_fetchHigh << 8) | _fetchLow);
-				_flagInterruptDisable = true;
-				_step = 0;
-				break;
-			default:
-				throw new UnreachableException();
-		}
-	}
-
-	[MethodImpl(MethodImplOptions.AggressiveInlining)]
-	private void ExecuteInstRti()
->>>>>>> 9743c4f2
-	{
-		switch (_step)
-		{
-			case 0: // fetch opcode, increment PC
-				_step++;
-				break;
-<<<<<<< HEAD
+	{
+		switch (_step)
+		{
+			case 0:
+				_step++;
+				break;
 			case 1:
 				if (CurrentAddressingMode == AddressingMode.Immediate)
 				{
@@ -2879,798 +2284,15 @@
 				_flagZero = _regA == _fetchOperand;
 				_flagCarry = _regA >= _fetchOperand;
 
-=======
-			case 1: // read next instruction byte (and throw it away)
-				ReadByte(_regPc);
-				_step++;
-				break;
-			case 2: // increment S
-				_regSpLo++;
-				_step++;
-				break;
-			case 3: // pull P from stack, increment S
-				RegStatus = ReadByte(RegSp);
-				_regSpLo++;
-				_flagB = false;
-				_step++;
-				break;
-			case 4: // pull PCL from stack, increment S
-				_regPc = ReadByte(RegSp);
-				_regSpLo++;
-				_step++;
-				break;
-			case 5: // pull PCH from stack
-				_regPc |= (ushort)(ReadByte(RegSp) << 8);
->>>>>>> 9743c4f2
-				_step = 0;
-				break;
-			default:
-				throw new UnreachableException();
-		}
-	}
-
-	[MethodImpl(MethodImplOptions.AggressiveInlining)]
-	private void ExecuteInstRts()
-	{
-		switch (_step)
-		{
-			case 0: // fetch opcode, increment PC
-				_step++;
-				break;
-			case 1: // read next instruction byte (and throw it away)
-				ReadByte(_regPc);
-				_step++;
-				break;
-			case 2: // increment S
-				_regSpLo++;
-				_step++;
-				break;
-			case 3: // pull PCL from stack, increment S
-				_regPc = ReadByte(RegSp);
-				_regSpLo++;
-				_step++;
-				break;
-			case 4: // pull PCH from stack
-				_regPc |= (ushort)(ReadByte(RegSp) << 8);
-				_step++;
-				break;
-			case 5: // increment PC
-				_regPc++;
-				_step = 0;
-				break;
-			default:
-				throw new UnreachableException();
-		}
-	}
-
-	[MethodImpl(MethodImplOptions.AggressiveInlining)]
-	private void ExecuteInstPha()
-	{
-		switch (_step)
-		{
-			case 0: // fetch opcode, increment PC
-				_step++;
-				break;
-			case 1: // read next instruction byte (and throw it away)
-				ReadByte(_regPc);
-				_step++;
-				break;
-			case 2: // push register on stack, decrement S
-				WriteByte(RegSp, _regA);
-				_regSpLo--;
-				_step = 0;
-				break;
-			default:
-				throw new UnreachableException();
-		}
-	}
-
-	[MethodImpl(MethodImplOptions.AggressiveInlining)]
-	private void ExecuteInstPhp()
-	{
-		switch (_step)
-		{
-			case 0: // fetch opcode, increment PC
-				_step++;
-				break;
-			case 1: // read next instruction byte (and throw it away)
-				ReadByte(_regPc);
-				_step++;
-				break;
-			case 2: // push register on stack, decrement S
-				_flagB = true;
-				WriteByte(RegSp, RegStatus);
-				_flagB = false;
-				_regSpLo--;
-				_step = 0;
-				break;
-			default:
-				throw new UnreachableException();
-		}
-	}
-
-	[MethodImpl(MethodImplOptions.AggressiveInlining)]
-	private void ExecuteInstPla()
-	{
-		switch (_step)
-		{
-			case 0: // fetch opcode, increment PC
-				_step++;
-				break;
-			case 1: // read next instruction byte (and throw it away)
-				ReadByte(_regPc);
-				_step++;
-				break;
-			case 2: // increment S
-				_regSpLo++;
-				_step++;
-				break;
-			case 3: // pull register from stack
-				_regA = ReadByte(RegSp);
-				_flagNegative = ((_regA >> 7) & 1) != 0;
-				_flagZero = _regA == 0;
-				_step = 0;
-				break;
-			default:
-				throw new UnreachableException();
-		}
-	}
-
-	[MethodImpl(MethodImplOptions.AggressiveInlining)]
-	private void ExecuteInstPlp()
-	{
-		switch (_step)
-		{
-			case 0: // fetch opcode, increment PC
-				_step++;
-				break;
-			case 1: // read next instruction byte (and throw it away)
-				ReadByte(_regPc);
-				_step++;
-				break;
-			case 2: // increment S
-				_regSpLo++;
-				_step++;
-				break;
-			case 3: // pull register from stack
-				RegStatus = ReadByte(RegSp);
-				_flagB = false;
-				_step = 0;
-				break;
-			default:
-				throw new UnreachableException();
-		}
-	}
-
-	[MethodImpl(MethodImplOptions.AggressiveInlining)]
-	private void ExecuteInstJsr()
-	{
-		switch (_step)
-		{
-			case 0: // fetch opcode, increment PC
-				_step++;
-				break;
-			case 1: // fetch low address byte, increment PC
-				_fetchLow = FetchByte();
-				_step++;
-				break;
-			case 2: // internal operation (predecrement S?)
-				_step++;
-				break;
-			case 3: // push PCH on stack, decrement S
-				WriteByte(RegSp, (byte)(_regPc >> 8));
-				_regSpLo--;
-				_step++;
-				break;
-			case 4: // push PCL on stack, decrement S
-				WriteByte(RegSp, (byte)(_regPc & 0xFF));
-				_regSpLo--;
-				_step++;
-				break;
-			case 5: // copy low address byte to PCL, fetch high address byte to PCH
-				_regPc = (ushort)((FetchByte() << 8) | _fetchLow);
-				_step = 0;
-				break;
-			default:
-				throw new UnreachableException();
-		}
-	}
-
-	#endregion
-
-	#region Operations
-
-	[MethodImpl(MethodImplOptions.AggressiveInlining)]
-	private void ExecuteOpAdc(byte value)
-	{
-		var result = _regA + value + (_flagCarry ? 1 : 0);
-		var overflow = (_regA & (1 << 7)) == (value & (1 << 7)) && (value & (1 << 7)) != (result & (1 << 7));
-
-		_regA = (byte)result;
-
-		_flagNegative = ((_regA >> 7) & 1) != 0;
-		_flagZero = _regA == 0;
-		_flagCarry = result > byte.MaxValue;
-		_flagOverflow = overflow;
-	}
-
-	[MethodImpl(MethodImplOptions.AggressiveInlining)]
-	private void ExecuteOpAnd(byte value)
-	{
-		_regA &= value;
-		_flagNegative = ((_regA >> 7) & 1) != 0;
-		_flagZero = _regA == 0;
-	}
-
-	[MethodImpl(MethodImplOptions.AggressiveInlining)]
-	private void ExecuteOpAsl(ref byte value)
-	{
-		var carry = ((value >> 7) & 1) != 0;
-
-		value <<= 1;
-
-		_flagNegative = ((value >> 7) & 1) != 0;
-		_flagZero = value == 0;
-		_flagCarry = carry;
-	}
-
-	[MethodImpl(MethodImplOptions.AggressiveInlining)]
-	private void ExecuteOpBit(byte value)
-	{
-		_flagNegative = ((value >> 7) & 1) != 0;
-		_flagZero = (_regA & value) == 0;
-		_flagOverflow = ((value >> 6) & 1) != 0;
-	}
-
-	[MethodImpl(MethodImplOptions.AggressiveInlining)]
-	private void ExecuteOpClc() => _flagCarry = false;
-
-	[MethodImpl(MethodImplOptions.AggressiveInlining)]
-	private void ExecuteOpCld() => _flagDecimal = false;
-
-	[MethodImpl(MethodImplOptions.AggressiveInlining)]
-	private void ExecuteOpCli() => _flagInterruptDisable = false;
-
-	[MethodImpl(MethodImplOptions.AggressiveInlining)]
-	private void ExecuteOpClv() => _flagOverflow = false;
-
-	[MethodImpl(MethodImplOptions.AggressiveInlining)]
-	private void ExecuteOpCmp(byte value)
-	{
-		var result = _regA - value;
-
-		_flagNegative = ((result >> 7) & 1) != 0;
-		_flagZero = _regA == value;
-		_flagCarry = _regA >= value;
-	}
-
-	[MethodImpl(MethodImplOptions.AggressiveInlining)]
-	private void ExecuteOpCpx(byte value)
-	{
-		var result = _regX - value;
-
-		_flagNegative = ((result >> 7) & 1) != 0;
-		_flagZero = _regX == value;
-		_flagCarry = _regX >= value;
-	}
-
-	[MethodImpl(MethodImplOptions.AggressiveInlining)]
-	private void ExecuteOpCpy(byte value)
-	{
-		var result = _regY - value;
-
-		_flagNegative = ((result >> 7) & 1) != 0;
-		_flagZero = _regY == value;
-		_flagCarry = _regY >= value;
-	}
-
-	[MethodImpl(MethodImplOptions.AggressiveInlining)]
-	private void ExecuteOpIllDcp(ref byte value)
-	{
-		value--;
-		var result = _regA - value;
-
-		_flagNegative = ((result >> 7) & 1) != 0;
-		_flagZero = _regA == value;
-		_flagCarry = _regA >= value;
-	}
-
-	[MethodImpl(MethodImplOptions.AggressiveInlining)]
-	private void ExecuteOpDec(ref byte value)
-	{
-		value--;
-
-		_flagNegative = ((value >> 7) & 1) != 0;
-		_flagZero = value == 0;
-	}
-
-	[MethodImpl(MethodImplOptions.AggressiveInlining)]
-	private void ExecuteOpDex()
-	{
-		_regX--;
-		_flagNegative = (_regX & (1 << 7)) != 0;
-		_flagZero = _regX == 0;
-	}
-
-	[MethodImpl(MethodImplOptions.AggressiveInlining)]
-	private void ExecuteOpDey()
-	{
-		_regY--;
-		_flagNegative = (_regY & (1 << 7)) != 0;
-		_flagZero = _regY == 0;
-	}
-
-	[MethodImpl(MethodImplOptions.AggressiveInlining)]
-	private void ExecuteOpEor(byte value)
-	{
-		_regA ^= value;
-		_flagNegative = ((_regA >> 7) & 1) != 0;
-		_flagZero = _regA == 0;
-	}
-
-	[MethodImpl(MethodImplOptions.AggressiveInlining)]
-	private void ExecuteOpInc(ref byte value)
-	{
-		value++;
-
-		_flagNegative = ((value >> 7) & 1) != 0;
-		_flagZero = value == 0;
-	}
-
-	[MethodImpl(MethodImplOptions.AggressiveInlining)]
-	private void ExecuteOpInx()
-	{
-		_regX++;
-		_flagNegative = (_regX & (1 << 7)) != 0;
-		_flagZero = _regX == 0;
-	}
-
-	[MethodImpl(MethodImplOptions.AggressiveInlining)]
-	private void ExecuteOpIny()
-	{
-		_regY++;
-		_flagNegative = (_regY & (1 << 7)) != 0;
-		_flagZero = _regY == 0;
-	}
-
-	[MethodImpl(MethodImplOptions.AggressiveInlining)]
-	private void ExecuteOpLda(byte value)
-	{
-		_regA = value;
-		_flagNegative = ((_regA >> 7) & 1) != 0;
-		_flagZero = _regA == 0;
-	}
-
-	[MethodImpl(MethodImplOptions.AggressiveInlining)]
-	private void ExecuteOpLdx(byte value)
-	{
-		_regX = value;
-		_flagNegative = ((_regX >> 7) & 1) != 0;
-		_flagZero = _regX == 0;
-	}
-
-	[MethodImpl(MethodImplOptions.AggressiveInlining)]
-	private void ExecuteOpLdy(byte value)
-	{
-		_regY = value;
-		_flagNegative = ((_regY >> 7) & 1) != 0;
-		_flagZero = _regY == 0;
-	}
-
-	[MethodImpl(MethodImplOptions.AggressiveInlining)]
-	private void ExecuteOpLsr(ref byte value)
-	{
-		var carry = (value & 1) != 0;
-
-		value >>= 1;
-
-		_flagNegative = ((value >> 7) & 1) != 0;
-		_flagZero = value == 0;
-		_flagCarry = carry;
-	}
-
-	[MethodImpl(MethodImplOptions.AggressiveInlining)]
-	private void ExecuteOpOra(byte value)
-	{
-		_regA |= value;
-		_flagNegative = ((_regA >> 7) & 1) != 0;
-		_flagZero = _regA == 0;
-	}
-
-	[MethodImpl(MethodImplOptions.AggressiveInlining)]
-	private void ExecuteOpRol(ref byte value)
-	{
-		var carry = ((value >> 7) & 1) != 0;
-
-		value <<= 1;
-		value |= (byte)(_flagCarry ? 1 : 0);
-
-		_flagNegative = ((value >> 7) & 1) != 0;
-		_flagZero = value == 0;
-		_flagCarry = carry;
-	}
-
-	[MethodImpl(MethodImplOptions.AggressiveInlining)]
-	private void ExecuteOpRor(ref byte value)
-	{
-		var carry = (value & 1) != 0;
-
-		value >>= 1;
-		value |= (byte)((_flagCarry ? 1 : 0) << 7);
-
-		_flagNegative = ((value >> 7) & 1) != 0;
-		_flagZero = value == 0;
-		_flagCarry = carry;
-	}
-
-	[MethodImpl(MethodImplOptions.AggressiveInlining)]
-	private void ExecuteOpSbc(byte value)
-	{
-		var result = _regA - value - (_flagCarry ? 0 : 1);
-		var underflow = (_regA & (1 << 7)) == ((255 - value) & (1 << 7)) && ((255 - value) & (1 << 7)) != (result & (1 << 7));
-
-		_regA = (byte)result;
-
-		_flagNegative = ((_regA >> 7) & 1) != 0;
-		_flagZero = _regA == 0;
-		_flagCarry = result >= 0;
-		_flagOverflow = underflow;
-	}
-
-	[MethodImpl(MethodImplOptions.AggressiveInlining)]
-	private void ExecuteOpSec() => _flagCarry = true;
-
-	[MethodImpl(MethodImplOptions.AggressiveInlining)]
-	private void ExecuteOpSed() => _flagDecimal = true;
-
-	[MethodImpl(MethodImplOptions.AggressiveInlining)]
-	private void ExecuteOpSei() => _flagInterruptDisable = true;
-
-	[MethodImpl(MethodImplOptions.AggressiveInlining)]
-	private byte ExecuteOpSta() => _regA;
-
-	[MethodImpl(MethodImplOptions.AggressiveInlining)]
-	private byte ExecuteOpStx() => _regX;
-
-	[MethodImpl(MethodImplOptions.AggressiveInlining)]
-	private byte ExecuteOpSty() => _regY;
-
-	[MethodImpl(MethodImplOptions.AggressiveInlining)]
-	private void ExecuteOpTax()
-	{
-		_regX = _regA;
-		_flagNegative = ((_regX >> 7) & 1) != 0;
-		_flagZero = _regX == 0;
-	}
-
-	[MethodImpl(MethodImplOptions.AggressiveInlining)]
-	private void ExecuteOpTay()
-	{
-		_regY = _regA;
-		_flagNegative = ((_regY >> 7) & 1) != 0;
-		_flagZero = _regY == 0;
-	}
-
-	[MethodImpl(MethodImplOptions.AggressiveInlining)]
-	private void ExecuteOpTsx()
-	{
-		_regX = _regSpLo;
-		_flagNegative = ((_regX >> 7) & 1) != 0;
-		_flagZero = _regX == 0;
-	}
-
-	[MethodImpl(MethodImplOptions.AggressiveInlining)]
-	private void ExecuteOpTxa()
-	{
-		_regA = _regX;
-		_flagNegative = ((_regA >> 7) & 1) != 0;
-		_flagZero = _regA == 0;
-	}
-
-	[MethodImpl(MethodImplOptions.AggressiveInlining)]
-	private void ExecuteOpTxs()
-	{
-		_regSpLo = _regX;
-	}
-
-	[MethodImpl(MethodImplOptions.AggressiveInlining)]
-	private void ExecuteOpTya()
-	{
-		_regA = _regY;
-		_flagNegative = ((_regA >> 7) & 1) != 0;
-		_flagZero = _regA == 0;
-	}
-
-	[MethodImpl(MethodImplOptions.AggressiveInlining)]
-	private void ExecuteOpIllIsc(ref byte value)
-	{
-		value++;
-
-		var result = _regA - value - (_flagCarry ? 0 : 1);
-		var underflow = (_regA & (1 << 7)) == ((255 - value) & (1 << 7)) && ((255 - value) & (1 << 7)) != (result & (1 << 7));
-
-		_regA = (byte)result;
-
-		_flagNegative = ((_regA >> 7) & 1) != 0;
-		_flagZero = _regA == 0;
-		_flagCarry = result >= 0;
-		_flagOverflow = underflow;
-	}
-
-	[MethodImpl(MethodImplOptions.AggressiveInlining)]
-	private void ExecuteOpIllLax(byte value)
-	{
-		_regA = value;
-		_regX = value;
-
-		_flagNegative = ((value >> 7) & 1) != 0;
-		_flagZero = value == 0;
-	}
-
-	[MethodImpl(MethodImplOptions.AggressiveInlining)]
-	private void ExecuteOpIllRla(ref byte value)
-	{
-		var carry = ((value >> 7) & 1) != 0;
-
-		value <<= 1;
-		value |= (byte)(_flagCarry ? 1 : 0);
-
-		_regA &= value;
-
-		_flagNegative = ((_regA >> 7) & 1) != 0;
-		_flagZero = _regA == 0;
-		_flagCarry = carry;
-	}
-
-	[MethodImpl(MethodImplOptions.AggressiveInlining)]
-	private void ExecuteOpIllRra(ref byte value)
-	{
-		var carry = (value & 1) != 0;
-
-		value >>= 1;
-		value |= (byte)((_flagCarry ? 1 : 0) << 7);
-
-		var result = _regA + value + (carry ? 1 : 0);
-		var overflow = (_regA & (1 << 7)) == (value & (1 << 7)) && (value & (1 << 7)) != (result & (1 << 7));
-
-		_regA = (byte)result;
-
-		_flagNegative = ((_regA >> 7) & 1) != 0;
-		_flagZero = _regA == 0;
-		_flagCarry = result > byte.MaxValue;
-		_flagOverflow = overflow;
-	}
-
-	[MethodImpl(MethodImplOptions.AggressiveInlining)]
-	private byte ExecuteOpIllSax() => (byte)(_regA & _regX);
-
-	[MethodImpl(MethodImplOptions.AggressiveInlining)]
-	private void ExecuteOpIllSlo(ref byte value)
-	{
-		var carry = ((value >> 7) & 1) != 0;
-
-		value <<= 1;
-
-		_flagNegative = ((value >> 7) & 1) != 0;
-		_flagCarry = carry;
-
-		_regA |= value;
-		_flagNegative = ((_regA >> 7) & 1) != 0;
-		_flagZero = _regA == 0;
-	}
-
-	[MethodImpl(MethodImplOptions.AggressiveInlining)]
-	private void ExecuteOpIllSre(ref byte value)
-	{
-		var carry = (value & 1) != 0;
-
-		value >>= 1;
-
-		_regA ^= value;
-
-		_flagCarry = carry;
-		_flagNegative = ((_regA >> 7) & 1) != 0;
-		_flagZero = _regA == 0;
-	}
-
-	#endregion
-
-	#region Old
-
-	[MethodImpl(MethodImplOptions.AggressiveInlining)]
-	private void ExecuteInstAdc()
-	{
-		switch (_step)
-		{
-			case 0: // fetch opcode, increment PC
-				_step++;
-				break;
-			case 1: // fetch address, increment PC on every byte
-				if (CurrentAddressingMode == AddressingMode.Immediate)
-				{
-					_fetchOperand = FetchByte();
-					goto immediate;
-				}
-
-				if (!FetchAddress())
-					break;
-
-				_step++;
-				break;
-			case 2: // read from effective address
-				ReadMemoryOperand();
-			immediate:
-
-				var result = _regA + _fetchOperand + (_flagCarry ? 1 : 0);
-				var overflow = (_regA & (1 << 7)) == (_fetchOperand & (1 << 7)) && (_fetchOperand & (1 << 7)) != (result & (1 << 7));
-
-				_regA = (byte)result;
-
-				_flagNegative = ((_regA >> 7) & 1) != 0;
-				_flagZero = _regA == 0;
-				_flagCarry = result > byte.MaxValue;
-				_flagOverflow = overflow;
-
-				_step = 0;
-				break;
-			default:
-				throw new UnreachableException();
-		}
-	}
-
-	[MethodImpl(MethodImplOptions.AggressiveInlining)]
-	private void ExecuteInstAnd()
-	{
-		switch (_step)
-		{
-			case 0: // fetch opcode, increment PC
-				_step++;
-				break;
-			case 1: // fetch address, increment PC on every byte
-				if (CurrentAddressingMode == AddressingMode.Immediate)
-				{
-					_fetchOperand = FetchByte();
-					goto immediate;
-				}
-
-				if (!FetchAddress())
-					break;
-
-				_step++;
-				break;
-			case 2: // read from effective address
-				ReadMemoryOperand();
-			immediate:
-
-				_regA &= _fetchOperand;
-				_flagNegative = ((_regA >> 7) & 1) != 0;
-				_flagZero = _regA == 0;
-
-				_step = 0;
-				break;
-			default:
-				throw new UnreachableException();
-		}
-	}
-
-	[MethodImpl(MethodImplOptions.AggressiveInlining)]
-	private void ExecuteInstAsl()
-	{
-		switch (_step)
-		{
-			case 0: // fetch opcode, increment PC
-				_step++;
-				break;
-			case 1: // fetch address, increment PC on every byte
-				if (CurrentAddressingMode == AddressingMode.Accumulator)
-				{
-					var carry = ((_regA >> 7) & 1) != 0;
-
-					_regA <<= 1;
-
-					_flagNegative = ((_regA >> 7) & 1) != 0;
-					_flagZero = _regA == 0;
-					_flagCarry = carry;
-
-					_step = 0;
-					break;
-				}
-
-				if (!FetchAddress())
-					break;
-
-				_step++;
-				break;
-			case 2:
-				_step++;
-
-				if (CurrentAddressingMode is not AddressingMode.AbsoluteXIndexed)
-					goto case 3;
-
-				break;
-			case 3: // read from effective address
-				ReadMemoryOperand();
-
-				_step++;
-				break;
-			case 4: // write the value back to effective address, and do the operation on it
-				{
-					WriteMemoryOperand();
-					var carry = ((_fetchOperand >> 7) & 1) != 0;
-
-					_fetchOperand <<= 1;
-
-					_flagNegative = ((_fetchOperand >> 7) & 1) != 0;
-					_flagZero = _fetchOperand == 0;
-					_flagCarry = carry;
-
-					_step++;
-					break;
-				}
-			case 5: // write the new value to effective address
-				WriteMemoryOperand();
-
-				_step = 0;
-				break;
-			default:
-				throw new UnreachableException();
-		}
-	}
-
-	[MethodImpl(MethodImplOptions.AggressiveInlining)]
-	private void ExecuteInstBcc() => ExecuteConditionalBranch(!_flagCarry);
-
-	[MethodImpl(MethodImplOptions.AggressiveInlining)]
-	private void ExecuteInstBcs() => ExecuteConditionalBranch(_flagCarry);
-
-	[MethodImpl(MethodImplOptions.AggressiveInlining)]
-	private void ExecuteInstBeq() => ExecuteConditionalBranch(_flagZero);
-
-	[MethodImpl(MethodImplOptions.AggressiveInlining)]
-	private void ExecuteInstBit()
-	{
-		switch (_step)
-		{
-			case 0: // Fetch opcode
-				_step++;
-				break;
-			case 1: // Fetch address
-				if (!FetchAddress())
-					break;
-
-				_step++;
-				break;
-			case 2:
-				ReadMemoryOperand();
-
-				_flagNegative = ((_fetchOperand >> 7) & 1) != 0;
-				_flagZero = (_regA & _fetchOperand) == 0;
-				_flagOverflow = ((_fetchOperand >> 6) & 1) != 0;
-
-				_step = 0;
-				break;
-			default:
-				throw new UnreachableException();
-		}
-	}
-
-	[MethodImpl(MethodImplOptions.AggressiveInlining)]
-	private void ExecuteInstBmi() => ExecuteConditionalBranch(_flagNegative);
-
-	[MethodImpl(MethodImplOptions.AggressiveInlining)]
-	private void ExecuteInstBne() => ExecuteConditionalBranch(!_flagZero);
-
-	[MethodImpl(MethodImplOptions.AggressiveInlining)]
-	private void ExecuteInstBpl() => ExecuteConditionalBranch(!_flagNegative);
-
-	[MethodImpl(MethodImplOptions.AggressiveInlining)]
-	private void ExecuteInstBvc() => ExecuteConditionalBranch(!_flagOverflow);
-
-	[MethodImpl(MethodImplOptions.AggressiveInlining)]
-	private void ExecuteInstBvs() => ExecuteConditionalBranch(_flagOverflow);
-
-	[MethodImpl(MethodImplOptions.AggressiveInlining)]
-	private void ExecuteInstCmp()
+				_step = 0;
+				break;
+			default:
+				throw new UnreachableException();
+		}
+	}
+
+	[MethodImpl(MethodImplOptions.AggressiveInlining)]
+	private void ExecuteInstCpx()
 	{
 		switch (_step)
 		{
@@ -3693,29 +2315,21 @@
 				ReadMemoryOperand();
 			immediate:
 
-<<<<<<< HEAD
 				var result = _regX - _fetchOperand;
 
 				_flagNegative = ((result >> 7) & 1) != 0;
 				_flagZero = _regX == _fetchOperand;
 				_flagCarry = _regX >= _fetchOperand;
-=======
-				var result = _regA - _fetchOperand;
-
-				_flagNegative = ((result >> 7) & 1) != 0;
-				_flagZero = _regA == _fetchOperand;
-				_flagCarry = _regA >= _fetchOperand;
->>>>>>> 9743c4f2
-
-				_step = 0;
-				break;
-			default:
-				throw new UnreachableException();
-		}
-	}
-
-	[MethodImpl(MethodImplOptions.AggressiveInlining)]
-	private void ExecuteInstCpx()
+
+				_step = 0;
+				break;
+			default:
+				throw new UnreachableException();
+		}
+	}
+
+	[MethodImpl(MethodImplOptions.AggressiveInlining)]
+	private void ExecuteInstCpy()
 	{
 		switch (_step)
 		{
@@ -3738,53 +2352,34 @@
 				ReadMemoryOperand();
 			immediate:
 
-<<<<<<< HEAD
 				var result = _regY - _fetchOperand;
 
 				_flagNegative = ((result >> 7) & 1) != 0;
 				_flagZero = _regY == _fetchOperand;
 				_flagCarry = _regY >= _fetchOperand;
-=======
-				var result = _regX - _fetchOperand;
-
-				_flagNegative = ((result >> 7) & 1) != 0;
-				_flagZero = _regX == _fetchOperand;
-				_flagCarry = _regX >= _fetchOperand;
->>>>>>> 9743c4f2
-
-				_step = 0;
-				break;
-			default:
-				throw new UnreachableException();
-		}
-	}
-
-	[MethodImpl(MethodImplOptions.AggressiveInlining)]
-	private void ExecuteInstCpy()
+
+				_step = 0;
+				break;
+			default:
+				throw new UnreachableException();
+		}
+	}
+
+	[MethodImpl(MethodImplOptions.AggressiveInlining)]
+	private void ExecuteInstDec()
 	{
 		switch (_step)
 		{
 			case 0: // fetch opcode, increment PC
 				_step++;
 				break;
-<<<<<<< HEAD
 			case 1: // fetch address, increment PC on every byte
-=======
-			case 1:
-				if (CurrentAddressingMode == AddressingMode.Immediate)
-				{
-					_fetchOperand = FetchByte();
-					goto immediate;
-				}
-
->>>>>>> 9743c4f2
 				if (!FetchAddress())
 					break;
 
 				_step++;
 				break;
 			case 2:
-<<<<<<< HEAD
 				_step++;
 
 				if (CurrentAddressingMode is not AddressingMode.AbsoluteXIndexed)
@@ -3792,12 +2387,8 @@
 
 				break;
 			case 3: // read from effective address
-=======
->>>>>>> 9743c4f2
 				ReadMemoryOperand();
-			immediate:
-
-<<<<<<< HEAD
+
 				_step++;
 				break;
 			case 4: // write the value back to effective address, and do the operation on it
@@ -3807,56 +2398,6 @@
 
 					_flagNegative = ((_fetchOperand >> 7) & 1) != 0;
 					_flagZero = _fetchOperand == 0;
-=======
-				var result = _regY - _fetchOperand;
->>>>>>> 9743c4f2
-
-				_flagNegative = ((result >> 7) & 1) != 0;
-				_flagZero = _regY == _fetchOperand;
-				_flagCarry = _regY >= _fetchOperand;
-
-				_step = 0;
-				break;
-			default:
-				throw new UnreachableException();
-		}
-	}
-
-	[MethodImpl(MethodImplOptions.AggressiveInlining)]
-<<<<<<< HEAD
-=======
-	private void ExecuteInstDec()
-	{
-		switch (_step)
-		{
-			case 0: // fetch opcode, increment PC
-				_step++;
-				break;
-			case 1: // fetch address, increment PC on every byte
-				if (!FetchAddress())
-					break;
-
-				_step++;
-				break;
-			case 2:
-				_step++;
-
-				if (CurrentAddressingMode is not AddressingMode.AbsoluteXIndexed)
-					goto case 3;
-
-				break;
-			case 3: // read from effective address
-				ReadMemoryOperand();
-
-				_step++;
-				break;
-			case 4: // write the value back to effective address, and do the operation on it
-				{
-					WriteMemoryOperand();
-					_fetchOperand--;
-
-					_flagNegative = ((_fetchOperand >> 7) & 1) != 0;
-					_flagZero = _fetchOperand == 0;
 
 					_step++;
 					break;
@@ -3872,7 +2413,6 @@
 	}
 
 	[MethodImpl(MethodImplOptions.AggressiveInlining)]
->>>>>>> 9743c4f2
 	private void ExecuteInstEor()
 	{
 		switch (_step)
